--- conflicted
+++ resolved
@@ -2,12 +2,7 @@
 
 import React, { PureComponent } from 'react';
 import PropTypes from 'prop-types';
-<<<<<<< HEAD
-import { View } from 'react-native';
-=======
-import { StyleSheet, View, ViewPropTypes } from 'react-native';
-import * as Colors from '../styles/colors';
->>>>>>> 547b14ad
+import { View, ViewPropTypes } from 'react-native';
 import shadow from '../styles/shadow';
 import withTheme from '../core/withTheme';
 import type { Theme } from '../types/Theme';
@@ -29,12 +24,8 @@
      */
     elevation: PropTypes.number.isRequired,
     children: PropTypes.node,
-<<<<<<< HEAD
-    style: View.propTypes.style,
     theme: PropTypes.object.isRequired,
-=======
     style: ViewPropTypes.style,
->>>>>>> 547b14ad
   };
 
   render() {
