/* @flow */

import React, { Component } from 'react';
import PropTypes from 'prop-types';
import { View, StyleSheet } from 'react-native';
<<<<<<< HEAD
import { Paragraph, RadioButton, Colors, withTheme } from 'react-native-paper';
=======
import {
  Paragraph,
  RadioButton,
  Colors,
  TouchableRipple,
} from 'react-native-paper';
>>>>>>> 658a8aea

class RadioButtonExample extends Component {
  static title = 'Radio button';
  static propTypes = {
    theme: PropTypes.object.isRequired,
  };

  state = {
    checked: 'normal',
  };

  render() {
    const { theme: { colors: { background } } } = this.props;
    return (
<<<<<<< HEAD
      <View style={[styles.container, { backgroundColor: background }]}>
        <View style={styles.row}>
          <Paragraph>Normal</Paragraph>
          <RadioButton
            checked={this.state.checkedNormal}
            onPress={() =>
              this.setState(state => ({ checkedNormal: !state.checkedNormal }))}
          />
        </View>
        <View style={styles.row}>
          <Paragraph>Custom</Paragraph>
          <RadioButton
            color={Colors.blue500}
            checked={this.state.checkedCustom}
            onPress={() =>
              this.setState(state => ({ checkedCustom: !state.checkedCustom }))}
          />
        </View>
=======
      <View style={styles.container}>
        <TouchableRipple onPress={() => this.setState({ checked: 'normal' })}>
          <View style={styles.row}>
            <Paragraph>Normal</Paragraph>
            <View pointerEvents="none">
              <RadioButton
                value="normal"
                checked={this.state.checked === 'normal'}
              />
            </View>
          </View>
        </TouchableRipple>
        <TouchableRipple onPress={() => this.setState({ checked: 'custom' })}>
          <View style={styles.row}>
            <Paragraph>Custom</Paragraph>
            <View pointerEvents="none">
              <RadioButton
                value="custom"
                color={Colors.blue500}
                checked={this.state.checked === 'custom'}
              />
            </View>
          </View>
        </TouchableRipple>
>>>>>>> 658a8aea
        <View style={styles.row}>
          <Paragraph>Checked (Disabled)</Paragraph>
          <RadioButton checked disabled />
        </View>
        <View style={styles.row}>
          <Paragraph>Unchecked (Disabled)</Paragraph>
          <RadioButton checked={false} disabled />
        </View>
      </View>
    );
  }
}

const styles = StyleSheet.create({
  container: {
    flex: 1,
    padding: 8,
  },

  row: {
    flexDirection: 'row',
    alignItems: 'center',
    justifyContent: 'space-between',
    padding: 8,
  },
});

export default withTheme(RadioButtonExample);<|MERGE_RESOLUTION|>--- conflicted
+++ resolved
@@ -3,16 +3,13 @@
 import React, { Component } from 'react';
 import PropTypes from 'prop-types';
 import { View, StyleSheet } from 'react-native';
-<<<<<<< HEAD
-import { Paragraph, RadioButton, Colors, withTheme } from 'react-native-paper';
-=======
 import {
   Paragraph,
   RadioButton,
   Colors,
   TouchableRipple,
+  withTheme,
 } from 'react-native-paper';
->>>>>>> 658a8aea
 
 class RadioButtonExample extends Component {
   static title = 'Radio button';
@@ -27,27 +24,14 @@
   render() {
     const { theme: { colors: { background } } } = this.props;
     return (
-<<<<<<< HEAD
-      <View style={[styles.container, { backgroundColor: background }]}>
-        <View style={styles.row}>
-          <Paragraph>Normal</Paragraph>
-          <RadioButton
-            checked={this.state.checkedNormal}
-            onPress={() =>
-              this.setState(state => ({ checkedNormal: !state.checkedNormal }))}
-          />
-        </View>
-        <View style={styles.row}>
-          <Paragraph>Custom</Paragraph>
-          <RadioButton
-            color={Colors.blue500}
-            checked={this.state.checkedCustom}
-            onPress={() =>
-              this.setState(state => ({ checkedCustom: !state.checkedCustom }))}
-          />
-        </View>
-=======
-      <View style={styles.container}>
+      <View
+        style={[
+          styles.container,
+          {
+            backgroundColor: background,
+          },
+        ]}
+      >
         <TouchableRipple onPress={() => this.setState({ checked: 'normal' })}>
           <View style={styles.row}>
             <Paragraph>Normal</Paragraph>
@@ -71,7 +55,6 @@
             </View>
           </View>
         </TouchableRipple>
->>>>>>> 658a8aea
         <View style={styles.row}>
           <Paragraph>Checked (Disabled)</Paragraph>
           <RadioButton checked disabled />
@@ -88,6 +71,7 @@
 const styles = StyleSheet.create({
   container: {
     flex: 1,
+    backgroundColor: Colors.white,
     padding: 8,
   },
 
